--- conflicted
+++ resolved
@@ -61,11 +61,7 @@
   , csPostMap
   , csRecentChannel
   , csPostListOverlay
-<<<<<<< HEAD
-  , csMode
-=======
   , csMyTeam
->>>>>>> 9a6d7647
   , csMessageSelect
   , csJoinChannelList
   , csConnectionStatus
@@ -184,10 +180,7 @@
 import           Control.Exception (SomeException)
 import qualified Control.Monad.State as St
 import           Control.Monad.State (gets)
-<<<<<<< HEAD
-=======
 import           Control.Monad (when)
->>>>>>> 9a6d7647
 import qualified Data.Foldable as F
 import qualified Data.Sequence as Seq
 import           Data.HashMap.Strict (HashMap)
@@ -198,15 +191,9 @@
 import           Data.Maybe
 import           Data.Monoid
 import qualified Data.Set as Set
-<<<<<<< HEAD
-import           Lens.Micro.Platform ( at, makeLenses, lens, (&), (^.), (%~), (.~), (^?!), (^?)
-                                     , (.=), (%=), _Just, Traversal', preuse, (^..), folded, to
-                                     , use
-                                     )
-=======
 import           Lens.Micro.Platform ( at, makeLenses, lens, (&), (^.), (%~), (.~), (^?!), (.=)
+                                     , (%=), (^?)
                                      , use, _Just, Traversal', preuse, (^..), folded, to )
->>>>>>> 9a6d7647
 import           Network.Mattermost (ConnectionData)
 import           Network.Mattermost.Exceptions
 import           Network.Mattermost.Lenses
@@ -551,18 +538,6 @@
   , _csPostListOverlay             :: PostListOverlayState
   }
 
-<<<<<<< HEAD
-newState :: ChatResources
-         -> Zipper ChannelId
-         -> User
-         -> Team
-         -> TimeZoneSeries
-         -> InputHistory
-         -> Maybe (Aspell, IO ())
-         -> MMNames
-         -> ChatState
-newState rs i u m tz hist sp ns = ChatState
-=======
 data StartupStateInfo =
     StartupStateInfo { startupStateResources      :: ChatResources
                      , startupStateChannelZipper  :: Zipper ChannelId
@@ -571,11 +546,11 @@
                      , startupStateTimeZone       :: TimeZoneSeries
                      , startupStateInitialHistory :: InputHistory
                      , startupStateSpellChecker   :: Maybe (Aspell, IO ())
+                     , startupStateNames          :: MMNames
                      }
 
 newState :: StartupStateInfo -> ChatState
-newState (StartupStateInfo rs i u m tz hist sp) = ChatState
->>>>>>> 9a6d7647
+newState (StartupStateInfo rs i u m tz hist sp ns) = ChatState
   { _csResources                   = rs
   , _csFocus                       = i
   , _csMe                          = u
@@ -719,13 +694,12 @@
 makeLenses ''PostListOverlayState
 makeLenses ''ChannelSelectState
 
-<<<<<<< HEAD
 getSession :: MH Session
 getSession = use (csResources.crSession)
 
 getResourceSession :: ChatResources -> Session
 getResourceSession = _crSession
-=======
+
 whenMode :: Mode -> MH () -> MH ()
 whenMode m act = do
     curMode <- use csMode
@@ -739,7 +713,6 @@
 
 appMode :: ChatState -> Mode
 appMode = _csMode
->>>>>>> 9a6d7647
 
 resetSpellCheckTimer :: ChatEditState -> IO ()
 resetSpellCheckTimer s =
