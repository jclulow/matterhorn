--- conflicted
+++ resolved
@@ -5,10 +5,7 @@
 import           Brick
 import           Control.Concurrent (forkIO)
 import qualified Control.Concurrent.Chan as Chan
-<<<<<<< HEAD
-import           Control.Monad (forever, void)
-=======
->>>>>>> 71c44088
+import           Control.Monad (forever)
 import           Data.Default (def)
 import           Data.Monoid ((<>))
 import qualified Graphics.Vty as Vty
@@ -27,18 +24,12 @@
 
 main :: IO ()
 main = do
-<<<<<<< HEAD
-  config <- findConfig
-=======
   configResult <- findConfig
   config <- case configResult of
       Left err -> do
           putStrLn $ "Error loading config: " <> err
           exitFailure
       Right c -> return c
-
-  st <- setupState config
->>>>>>> 71c44088
 
   eventChan <- Chan.newChan
   let shunt e = Chan.writeChan eventChan (WSEvent e)
