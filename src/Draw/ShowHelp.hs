module Draw.ShowHelp (drawShowHelp) where

import Prelude ()
import Prelude.Compat

import Brick
import Brick.Themes (themeDescriptions)
import Brick.Widgets.Border
import Brick.Widgets.Center (hCenter, centerLayer)
import Brick.Widgets.List (listSelectedFocusedAttr)
import Lens.Micro.Platform
import Data.List (intercalate, sort)
import Data.Maybe (isNothing)
import qualified Data.Map as M
import qualified Data.Text as T
import Data.Monoid ((<>))
import qualified Graphics.Vty as Vty
import GHC.Exts (sortWith, groupWith)
import Network.Mattermost.Version (mmApiVersion)

import Themes
import Types
import Types.KeyEvents (Binding(..), ppBinding, nonCharKeys)
import Events.Keybindings
import Command
import Events.ShowHelp
import Events.ChannelScroll
import Events.ChannelSelect
import Events.UrlSelect
import Events.Main
import Events.MessageSelect
import Events.PostListOverlay
import State.Editing (editingKeybindings)
import Markdown (renderText)
import Options (mhVersion)
import HelpTopics (helpTopics)

drawShowHelp :: HelpTopic -> ChatState -> [Widget Name]
drawShowHelp topic st =
    [helpBox (helpTopicViewportName topic) $ helpTopicDraw topic st]

helpTopicDraw :: HelpTopic -> ChatState -> Widget Name
helpTopicDraw topic st =
    case helpTopicScreen topic of
        MainHelp -> mainHelp (configUserKeys (st^.csResources.crConfiguration))
        ScriptHelp -> scriptHelp
        ThemeHelp -> themeHelp
        KeybindingHelp -> keybindingHelp (configUserKeys (st^.csResources.crConfiguration))

mainHelp :: KeyConfig -> Widget Name
mainHelp kc = commandHelp
  where
    commandHelp = vBox $ [ padTop (Pad 1) $ hCenter $ withDefAttr helpEmphAttr $ str mhVersion
                         , hCenter $ withDefAttr helpEmphAttr $ str mmApiVersion
                         , padTop (Pad 1) $ hCenter $ withDefAttr helpEmphAttr $ txt "Help Topics"
                         , drawHelpTopics
                         , padTop (Pad 1) $ hCenter $ withDefAttr helpEmphAttr $ txt "Commands"
                         , mkCommandHelpText $ sortWith commandName commandList
                         ] <>
                         (mkKeybindingHelp <$> keybindSections kc)

    mkCommandHelpText :: [Cmd] -> Widget Name
    mkCommandHelpText cs =
      let helpInfo = [ (info, desc)
                     | Cmd cmd desc args _ <- cs
                     , let argSpec = printArgSpec args
                           info = T.cons '/' cmd <> " " <> argSpec
                     ]
          commandNameWidth = 4 + (maximum $ T.length <$> fst <$> helpInfo)
      in hCenter $
         vBox [ (withDefAttr helpEmphAttr $ txt $ padTo commandNameWidth info) <+> renderText desc
              | (info, desc) <- helpInfo
              ]

drawHelpTopics :: Widget Name
drawHelpTopics =
    let allHelpTopics = drawTopic <$> helpTopics
        topicNameWidth = 4 + (maximum $ T.length <$> helpTopicName <$> helpTopics)
        drawTopic t = (withDefAttr helpEmphAttr $ txt (padTo topicNameWidth $ helpTopicName t)) <+>
                      txt (helpTopicDescription t)
    in (padBottom (Pad 1) $
        hCenter $ renderText "These topics can be used with the `/help` command:") <=>
       (hCenter $ vBox allHelpTopics)

scriptHelp :: Widget Name
scriptHelp = vBox
  [ padTop (Pad 1) $ hCenter $ withDefAttr helpEmphAttr $ txt "Using Scripts"
  , padTop (Pad 1) $ hCenter $ hLimit 100 $ vBox scriptHelpText
  ]
  where scriptHelpText = map (padTop (Pad 1) . renderText . mconcat)
          [ [ "Matterhorn has a special feature that allows you to use "
             , "prewritten shell scripts to preprocess messages. "
             , "For example, this can allow you to run various filters over "
             , "your written text, do certain kinds of automated formatting, "
             , "or just automatically cowsay-ify a message.\n" ]
           , [ "These scripts can be any kind of executable file, "
             , "as long as the file lives in "
             , "*~/.config/matterhorn/scripts* (unless you've explicitly "
             , "moved your XDG configuration directory elsewhere). "
             , "Those executables are given no arguments "
             , "on the command line and are passed your typed message on "
             , "*stdin*; whatever they produce on *stdout* is sent "
             , "as a message. If the script exits successfully, then everything "
             , "that appeared on *stderr* is discarded; if it instead exits with "
             , "a failing exit code, your message is *not* sent, and you are "
             , "presented with whatever was printed on stderr as a "
             , "local error message.\n" ]
           , [ "To run a script, simply type\n" ]
           , [ "> *> /sh [script-name] [my-message]*\n" ]
           , [ "And the script named *[script-name]* will be invoked with "
             , "the text of *[my-message]*. If the script does not exist, "
             , "or if it exists but is not marked as executable, you'll be "
             , "presented with an appropriate error message.\n" ]
           , [ "For example, if you want to use a basic script to "
             , "automatically ROT13 your message, you can write a shell "
             , "script using the standard Unix *tr* utility, like this:\n" ]
           , [ "> *#!/bin/bash -e*\n"
             , "> *tr '[A-Za-z]' '[N-ZA-Mn-za-m]'*\n\n" ]
           , [ "Move this script to *~/.config/matterhorn/scripts/rot13* "
             , "and be sure it's executable with\n" ]
           , [ "> *$ chmod u+x ~/.config/matterhorn/scripts/rot13*\n\n" ]
           , [ "after which you can send ROT13 messages with the "
             , "Matterhorn command " ]
           , [ "> *> /sh rot13 Hello, world!*\n" ]
           ]

keybindingHelp :: KeyConfig -> Widget Name
keybindingHelp kc = vBox $
  [ padTop (Pad 1) $ hCenter $ withDefAttr helpEmphAttr $ txt "Configurable Keybindings"
  , padTop (Pad 1) $ hCenter $ hLimit 100 $ vBox keybindingHelpText
  ] ++ map mkKeybindEventSectionHelp (keybindSections kc)
    ++
  [ padTop (Pad 1) $ hCenter $ withDefAttr helpEmphAttr $ txt "Keybinding Syntax"
  , padTop (Pad 1) $ hCenter $ hLimit 100 $ vBox validKeys
  ]
  where keybindingHelpText = map (padTop (Pad 1) . renderText . mconcat)
          [ [ "Many of the keybindings used in Matterhorn can be "
            , "modified from within Matterhorn's **config.ini** file. "
            , "To do this, include a section called **[KEYBINDINGS]** "
<<<<<<< HEAD
            , "in your file, and use the event names listed below as "
            , "keys and the desired key sequence as values. "
            , "See the end of this page for documentation on the valid "
            , "syntax for key sequences.\n"
=======
            , "in your config file and use the event names listed below as "
            , "keys and the desired key sequence as values.\n"
>>>>>>> f7f8e46f
            ]
          , [ "For example, by default, the keybinding to move to the next "
            , "channel in the public channel list is **"
            , nextChanBinding
            , "**, and the corresponding "
            , "previous channel binding is **"
            , prevChanBinding
            , "**. You might want to remap these "
            , "to other keys: say, **C-j** and **C-k**. We can do this with the following "
            , "configuration snippet:\n"
            ]
          , [ "```ini\n"
            , "[KEYBINDINGS]\n"
            , "focus-next-channel = C-j\n"
            , "focus-prev-channel = C-k\n"
            , "```\n"
            ]
          , [ "You can remap a command to more than one key sequence, in which "
            , "case any one of the key sequences provided can be used to invoke "
            , "the relevant command. To do this, provide the desired bindings as "
            , "a comma-separated list. Additionally, some key combinations are "
            , "used in multiple modes (such as URL select or help viewing) and "
            , "therefore share the same name, such as **cancel** or **scroll-up**.\n"
            ]
          , [ "Additionally, some keys simply cannot be remapped, mostly in the "
            , "case of editing keybindings. If you feel that a particular key "
            , "event should be rebindable and isn't, then please feel free to "
            , "let us know by posting an issue in the Matterhorn issue tracker.\n"
            ]
          , [ "The rebindable key events, along with their **current** "
            , "values, are as follows:"
            ]
           ]
        nextChanBinding = ppBinding (head (defaultBindings NextChannelEvent))
        prevChanBinding = ppBinding (head (defaultBindings PrevChannelEvent))
        validKeys = map (padTop (Pad 1) . renderText . mconcat)
          [ [ "The syntax used for key sequences consists of zero or more "
            , "single-character modifier characters followed by a keystroke "
            , "all separated by dashes. The available modifier keys are "
            , "**S** for Shift, **C** for Ctrl, **A** for Alt, and **M** for "
            , "Meta. So, for example, **"
            , ppBinding (Binding [] (Vty.KFun 2))
            , "** is the F2 key pressed with no "
            , "modifier keys; **"
            , ppBinding (Binding [Vty.MCtrl] (Vty.KChar 'x'))
            , "** is Ctrl and X pressed together, "
            , "and **"
            , ppBinding (Binding [Vty.MShift, Vty.MCtrl] (Vty.KChar 'x'))
            , "** is Shift, Ctrl, and X all pressed together. "
            , "Although Matterhorn will pretty-print all key combinations "
            , "with specific capitalization, the parser is **not** case-sensitive "
            , "and will ignore any capitalization."
            ]
          , [ "Your terminal emulator might not recognize some particular "
            , "keypress combinations, or it might reserve certain combinations of "
            , "keys for some terminal-specific operation. Matterhorn does not have a "
            , "reliable way of testing this, so it is up to you to avoid setting "
            , "keybindings that your terminal emulator does not deliver to applications."
            ]
          , [ "Letter keys, number keys, and function keys are specified with "
            , "their obvious name, such as **x** for the X key, **8** for the 8 "
            , "key, and **f5** for the F5 key. Other valid keys include: "
            , T.intercalate ", " [ "**" <> key <> "**" | key <- nonCharKeys ]
            , "."
            ]
          ]

themeHelp :: Widget a
themeHelp = overrideAttr codeAttr helpEmphAttr $ vBox
  [ padTop (Pad 1) $ hCenter $ withDefAttr helpEmphAttr $ txt "Using Themes"
  , padTop (Pad 1) $ hCenter $ renderText "Matterhorn provides these built-in color themes:"
  , padTop (Pad 1) $ vBox $ hCenter <$> withDefAttr helpEmphAttr <$>
                            txt <$> internalThemeName <$> internalThemes
  , padTop (Pad 1) $ hCenter $ hLimit 72 $ renderText $
        "These themes can be selected with the */theme* command. To automatically " <>
        "select a theme at startup, set the *theme* configuration file option to one " <>
        "of the themes listed above."
  , padTop (Pad 1) $ hCenter $ withDefAttr helpEmphAttr $ txt "Customizing the Theme"
  , padTop (Pad 1) $ hCenter $ hLimit 72 $ renderText $
        "Theme customization is also supported. To customize the selected theme, " <>
        "create a theme customization file and set the `themeCustomizationFile` " <>
        "configuration option to the path to the customization file. If the path " <>
        "to the file is relative, Matterhorn will look for it in the same directory " <>
        "as the Matterhorn configuration file.\n" <>
        "  \n" <>
        "Theme customization files are INI-style files that can customize any " <>
        "foreground color, background color, or style of any aspect of the " <>
        "Matterhorn user interface. Here is an example:\n" <>
        "```\n" <>
        "[default]\n" <>
        "default.fg = blue\n" <>
        "default.bg = black\n" <>
        "\n" <>
        "[other]\n" <>
        attrNameToConfig codeAttr <> ".fg = magenta\n" <>
        attrNameToConfig codeAttr <> ".style = bold\n" <>
        attrNameToConfig clientEmphAttr <> ".fg = cyan\n" <>
        attrNameToConfig clientEmphAttr <> ".style = [bold, underline]\n" <>
        attrNameToConfig listSelectedFocusedAttr <> ".fg = brightGreen\n" <>
        "```\n" <>
        "In the example above, the theme's default foreground and background colors " <>
        "are both customized to *blue* and *black*, respectively. The *default* section " <>
        "contains only customizations for the *default* attribute. All other customizations " <>
        "go in the *other* section. We can also set the style for attributes; we can either " <>
        "set just one style (as with the bold setting above) or multiple styles at once " <>
        "(as in the bold/underline example).\n\n" <>
        "Available colors are:\n" <>
        " * black\n" <>
        " * red\n" <>
        " * green\n" <>
        " * yellow\n" <>
        " * blue\n" <>
        " * magenta\n" <>
        " * cyan\n" <>
        " * white\n" <>
        " * brightBlack\n" <>
        " * brightRed\n" <>
        " * brightGreen\n" <>
        " * brightYellow\n" <>
        " * brightBlue\n" <>
        " * brightMagenta\n" <>
        " * brightCyan\n" <>
        " * brightWhite\n" <>
        "  \n" <>
        "Available styles are:\n" <>
        " * standout\n" <>
        " * underline\n" <>
        " * reverseVideo\n" <>
        " * blink\n" <>
        " * dim\n" <>
        " * bold\n"
  , padTop (Pad 1) $ hCenter $ withDefAttr helpEmphAttr $ txt "Username Highlighting"
  , padTop (Pad 1) $ hCenter $ hLimit 72 $ renderText $
        "Username colors are chosen by hashing each username and then using the hash " <>
        "to choose a color from a list of predefined username colors. If you would like " <>
        "to change the color in a given entry of this list, we provide the " <>
        "\"username.N\" attributes, where N is the index in the username color list."
  , padTop (Pad 1) $ hCenter $ withDefAttr helpEmphAttr $ txt "Theme Attributes"
  , padTop (Pad 1) $ hCenter $ hLimit 72 $ renderText $
        "This section lists all possible theme attributes for use in customization " <>
        "files along with a description of how each one is used in Matterhorn. Each " <>
        "option listed can be set in the *other* section of the customization file. " <>
        "Each provides three customization settings:\n" <>
        " * *<option>.fg = <color>*\n" <>
        " * *<option>.bg = <color>*\n" <>
        " * *<option>.style = <style>* or *<option>.style = [<style>, ...]*\n"

  , padTop (Pad 1) $ hCenter $ hLimit 72 $ renderText $
        let names = sort $
                    (\(n, msg) -> (attrNameToConfig n, msg)) <$>
                    (M.toList $ themeDescriptions themeDocs)
            mkEntry (opt, msg) = "*" <> opt <> "*\n" <> msg <> "\n"
        in T.concat $ mkEntry <$> names
  ]

attrNameToConfig :: AttrName -> T.Text
attrNameToConfig = T.pack . intercalate "." . attrNameComponents

withMargins :: (Int, Int) -> Widget a -> Widget a
withMargins (hMargin, vMargin) w =
    Widget (hSize w) (vSize w) $ do
        ctx <- getContext
        let wl = ctx^.availWidthL - (2 * hMargin)
            hl = ctx^.availHeightL - (2 * vMargin)
        render $ hLimit wl $ vLimit hl w

keybindSections :: KeyConfig -> [(T.Text, [Keybinding])]
keybindSections kc =
    [ ("This Help Page", helpKeybindings kc)
    , ("Main Interface", mainKeybindings kc)
    , ("Channel Select Mode", channelSelectKeybindings kc)
    , ("URL Select Mode", urlSelectKeybindings kc)
    , ("Channel Scroll Mode", channelScrollKeybindings kc)
    , ("Message Select Mode", messageSelectKeybindings kc)
    , ("Text Editing", editingKeybindings)
    , ("Flagged Messages", postListOverlayKeybindings kc)
    ]

helpBox :: Name -> Widget Name -> Widget Name
helpBox n helpText =
    centerLayer $ withMargins (2, 1) $
      (withDefAttr helpAttr $ borderWithLabel (withDefAttr helpEmphAttr $ txt "Matterhorn Help") $
       (viewport HelpViewport Vertical $ cached n helpText)) <=>
      quitMessage
    where
    quitMessage = padTop (Pad 1) $ hCenter $ txt "Press Esc to exit the help screen."

kbColumnWidth :: Int
kbColumnWidth = 12

kbDescColumnWidth :: Int
kbDescColumnWidth = 60

eventToBinding :: Vty.Event -> Binding
eventToBinding (Vty.EvKey k mods) = Binding mods k
eventToBinding k = error $ "BUG: invalid keybinding " <> show k

mkKeybindingHelp :: (T.Text, [Keybinding]) -> Widget Name
mkKeybindingHelp (sectionName, kbs) =
    (hCenter $ padTop (Pad 1) $ withDefAttr helpEmphAttr $ txt $ "Keybindings: " <> sectionName) <=>
    (hCenter $ vBox $ mkKeybindHelp <$> (sortWith (ppBinding.eventToBinding.kbEvent) kbs))

mkKeybindHelp :: Keybinding -> Widget Name
mkKeybindHelp (KB desc ev _ _) =
    (withDefAttr helpEmphAttr $ txt $ padTo kbColumnWidth $ ppBinding $ eventToBinding ev) <+>
    (vLimit 1 $ hLimit kbDescColumnWidth $ renderText desc <+> fill ' ')


mkKeybindEventSectionHelp :: (T.Text, [Keybinding]) -> Widget Name
mkKeybindEventSectionHelp (sectionName, kbs) =
  let lst = sortWith (fmap keyEventName . kbBindingInfo . head) $ groupWith kbBindingInfo kbs
  in if all (all (isNothing . kbBindingInfo)) lst
       then emptyWidget
       else (hCenter $ padTop (Pad 1) $ withDefAttr helpEmphAttr $ txt $ "Keybindings: " <> sectionName) <=>
            (hCenter $ vBox $ concat $ mkKeybindEventHelp <$> lst)

mkKeybindEventHelp :: [Keybinding] -> [Widget Name]
mkKeybindEventHelp ks@(KB desc _ _ (Just e):_) =
  let evs = [ ev | KB _ ev _ _ <- ks ]
      evText = T.intercalate ", " (map (ppBinding . eventToBinding) evs)
  in [ txt (padTo 72 ("; " <> desc))
     , (withDefAttr helpEmphAttr $ txt $ keyEventName e) <+>
       txt (" = " <> evText)
     , str " "
     ]
mkKeybindEventHelp _ = []

padTo :: Int -> T.Text -> T.Text
padTo n s = s <> T.replicate (n - T.length s) " "<|MERGE_RESOLUTION|>--- conflicted
+++ resolved
@@ -137,15 +137,10 @@
           [ [ "Many of the keybindings used in Matterhorn can be "
             , "modified from within Matterhorn's **config.ini** file. "
             , "To do this, include a section called **[KEYBINDINGS]** "
-<<<<<<< HEAD
-            , "in your file, and use the event names listed below as "
+            , "in your config file and use the event names listed below as "
             , "keys and the desired key sequence as values. "
             , "See the end of this page for documentation on the valid "
             , "syntax for key sequences.\n"
-=======
-            , "in your config file and use the event names listed below as "
-            , "keys and the desired key sequence as values.\n"
->>>>>>> f7f8e46f
             ]
           , [ "For example, by default, the keybinding to move to the next "
             , "channel in the public channel list is **"
