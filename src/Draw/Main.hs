{-# LANGUAGE MultiWayIf #-}
{-# LANGUAGE PackageImports #-}
module Draw.Main (drawMain) where

import           Brick
import           Brick.Widgets.Border
import           Brick.Widgets.Border.Style
import           Brick.Widgets.Center (center)
import           Brick.Widgets.Edit (renderEditor)
import           Data.Time.Clock (UTCTime)
import           Data.Time.Format ( formatTime
                                  , defaultTimeLocale )
import           Data.Time.LocalTime ( TimeZone, utcToLocalTime, localDay )
import qualified Data.HashMap.Strict as HM
import qualified Data.Sequence as Seq
import qualified Data.Foldable as F
import           Data.HashMap.Strict ( HashMap )
import           Data.List (sortBy)
import           Data.Ord (comparing)
import           Data.Maybe ( listToMaybe, maybeToList )
import           Data.Monoid ((<>))
import           Data.Set (Set)
import qualified Data.Set as Set
import           Data.Text (Text)
import qualified Data.Text as T
import           Lens.Micro.Platform

import           Network.Mattermost
import           Network.Mattermost.Lenses

import           Markdown
import           State
import           Themes
import           Types
import           Draw.Util

-- If the config's date format is not set.
defaultDateFormat :: Text
defaultDateFormat = "%R"

renderTime :: Text -> TimeZone -> UTCTime -> Widget Name
renderTime fmt tz t =
    let timeStr = formatTime defaultTimeLocale (T.unpack fmt) (utcToLocalTime tz t)
    in str "[" <+> withDefAttr timeAttr (str timeStr) <+> str "]"

renderChatMessage :: Set Text -> Maybe Text -> TimeZone -> Message -> Widget Name
renderChatMessage uSet mFormat tz msg =
    let t = msg^.mDate
        m = renderMessage (msg^.mText) (msg^.mUserName) (msg^.mType) uSet
        msgAtch = if Seq.null (msg^.mAttachments)
          then emptyWidget
          else withDefAttr clientMessageAttr
                  (str "  [this message has an attachment]")
        msgTxt =
          case msg^.mUserName of
            Just _
              | msg^.mType == CP Join || msg^.mType == CP Leave || msg^.mDeleted ->
                  withDefAttr clientMessageAttr m
              | otherwise -> m
            Nothing ->
                case msg^.mType of
                    C DateTransition -> withDefAttr dateTransitionAttr (hBorderWithLabel m)
                    C Error -> withDefAttr errorMessageAttr m
                    _ -> withDefAttr clientMessageAttr m
        fullMsg = msgTxt <=> msgAtch
        maybeRenderTime = case mFormat of
            Just ""     -> id
            Just format -> \w -> renderTime format tz t            <+> str " " <+> w
            Nothing     -> \w -> renderTime defaultDateFormat tz t <+> str " " <+> w
        maybeRenderTimeWith f = case msg^.mType of
            C DateTransition -> id
            _ -> f
    in maybeRenderTimeWith maybeRenderTime fullMsg

mkChannelName :: Text -> Text
mkChannelName = T.cons '#'

mkDMChannelName :: UserInfo -> Text
mkDMChannelName u = T.cons sigil (u^.uiName)
  where sigil = case u^.uiStatus of
          Offline -> ' '
          Online  -> '+'
          Away    -> '-'
          Other _ -> '?'

channelListWidth :: Int
channelListWidth = 20

normalChannelListHeight :: Int
normalChannelListHeight = 10

renderChannelList :: ChatState -> Widget Name
renderChannelList st = hLimit channelListWidth $ vBox
                       [ header "Channels"
                       , vLimit normalChannelListHeight $ viewport NormalChannelList Vertical $ vBox channelNames
                       , header "Users"
                       , viewport DMChannelList Vertical $ vBox dmChannelNames
                       ]
    where
    cId = currentChannelId st
    currentChannelName = getChannelName cId st
    header label = hBorderWithLabel $
                   withDefAttr channelListHeaderAttr $
                   str label
    channelNames = [ decorate $ padRight Max $ txt (mkChannelName n)
                   | n <- (st ^. csNames . cnChans)
                   , let decorate = if | matches   -> const $
                                                      (forceAttr channelSelectCurrentAttr $ txt $ "#" <> st^.csChannelSelect) <+>
                                                      txt matchRemaining
                                       | st^.csMode == ChannelSelect &&
                                         (not $ T.null $ st^.csChannelSelect) -> const emptyWidget
                                       | current   -> if st^.csMode == ChannelSelect
                                                      then withDefAttr channelSelectCurrentAttr
                                                      else visible .
                                                           withDefAttr currentChannelNameAttr
                                       | unread   -> if st^.csMode == ChannelSelect
                                                     then withDefAttr channelSelectCurrentAttr
                                                     else visible .
                                                          withDefAttr unreadChannelAttr
                                       | otherwise -> id
                         matches = st^.csMode == ChannelSelect &&
                                   (st^.csChannelSelect) `T.isPrefixOf` n &&
                                   (not $ T.null $ st^.csChannelSelect)
                         matchRemaining = T.drop (T.length $ st^.csChannelSelect) n
                         current = n == currentChannelName
                         Just chan = st ^. csNames . cnToChanId . at n
                         unread = hasUnread st chan
                   ]

    isSelf :: UserInfo -> Bool
    isSelf u = (st^.csMe.userIdL) == (u^.uiId)
    usersToList = filter (not . isSelf) $ st ^. usrMap & HM.elems

<<<<<<< HEAD
    dmChannelNames = [ decorate $ padRight Max $ colorUsername' (mkDMChannelName (u^.userProfileUsernameL))
                     | u <- sortBy (comparing userProfileUsername) usersToList
                     , let decorate = if | matches   -> const $
                                                        (forceAttr channelSelectCurrentAttr $ txt $ "@" <> st^.csChannelSelect) <+>
                                                        txt matchRemaining
                                         | st^.csMode == ChannelSelect &&
                                           (not $ T.null $ st^.csChannelSelect) -> const emptyWidget
                                         | current   -> if st^.csMode == ChannelSelect
                                                        then withDefAttr channelSelectCurrentAttr
                                                        else visible .
                                                             withDefAttr currentChannelNameAttr
                                         | unread   -> if st^.csMode == ChannelSelect
                                                       then withDefAttr channelSelectCurrentAttr
                                                       else visible .
                                                            withDefAttr unreadChannelAttr
=======
    dmChannelNames = [ decorate $ padRight Max $ colorUsername' (mkDMChannelName u)
                     | u <- sortBy (comparing _uiName) usersToList
                     , let decorate = if | current   -> visible .
                                                        forceAttr currentChannelNameAttr
                                         | unread    -> withDefAttr unreadChannelAttr
>>>>>>> 7ee6e8af
                                         | otherwise -> id
                           colorUsername' = case unread of
                             True -> txt
                             _    -> case st^.csMode == ChannelSelect of
                                 True -> txt
                                 False -> colorUsername
                           matches = st^.csMode == ChannelSelect &&
                                     (st^.csChannelSelect) `T.isPrefixOf` uname &&
                                     (not $ T.null $ st^.csChannelSelect)
                           matchRemaining = T.drop (T.length $ st^.csChannelSelect) uname
                           uname = u^.userProfileUsernameL
                           cname = getDMChannelName (st^.csMe^.userIdL)
                                                    (u^.uiId)
                           current = cname == currentChannelName
                           m_chanId = st^.csNames.cnToChanId.at (u^.uiName)
                           unread = maybe False (hasUnread st) m_chanId
                     ]

renderUserCommandBox :: ChatState -> Widget Name
renderUserCommandBox st = prompt <+> inputBox
    where
    prompt = str "> "
    inputBox = renderEditor True (st^.cmdLine)

renderCurrentChannelDisplay :: ChatState -> Widget Name
renderCurrentChannelDisplay st = header <=> messages
    where
    header = withDefAttr channelHeaderAttr $
             padRight Max $
             case T.null topicStr of
                 True -> case chnType of
                   Type "D" ->
                     case findUserByDMChannelName (st^.usrMap)
                                                  chnName
                                                  (st^.csMe^.userIdL) of
                       Nothing -> txt $ mkChannelName chnName
                       Just u  -> colorUsername $ mkDMChannelName u
                   _        -> txt $ mkChannelName chnName
                 False -> wrappedText txt $ mkChannelName chnName <> " - " <> topicStr
    messages = if chan^.ccInfo.cdLoaded
               then viewport (ChannelMessages cId) Vertical chatText <+> str " "
               else center $ str "[loading channel scrollback]"
    --uPattern = mkUsernamePattern (HM.elems (st^.usrMap))
    uSet = Set.fromList (map _uiName (HM.elems (st^.usrMap)))
    chatText = vBox $ F.toList $
                      renderChatMessage uSet (st ^. timeFormat) (st ^. timeZone) <$>
                      channelMessages
    channelMessages = insertDateBoundaries (st ^. timeZone) $ getMessageListing cId st
    cId = currentChannelId st
    Just chan = getChannel cId st
    chnName = chan^.ccInfo.cdName
    chnType = chan^.ccInfo.cdType
    topicStr = chan^.ccInfo.cdHeader

getMessageListing :: ChannelId -> ChatState -> Seq.Seq Message
getMessageListing cId st =
    st ^. msgMap . ix cId . ccContents . cdMessages

dateTransitionFormat :: String
dateTransitionFormat = "%Y-%m-%d"

insertDateBoundaries :: TimeZone -> Seq.Seq Message -> Seq.Seq Message
insertDateBoundaries tz ms = fst $ F.foldl' nextMsg initState ms
    where
        initState :: (Seq.Seq Message, Maybe Message)
        initState = (mempty, Nothing)

        dateMsg d = Message (getBlocks (T.pack $ formatTime defaultTimeLocale dateTransitionFormat d))
                            Nothing d (C DateTransition) False False Seq.empty Nothing

        nextMsg :: (Seq.Seq Message, Maybe Message) -> Message -> (Seq.Seq Message, Maybe Message)
        nextMsg (rest, Nothing) msg = (rest Seq.|> msg, Just msg)
        nextMsg (rest, Just prevMsg) msg =
            if localDay (utcToLocalTime tz (msg^.mDate)) /= localDay (utcToLocalTime tz (prevMsg^.mDate))
            then (rest Seq.|> (dateMsg (msg^.mDate)) Seq.|> msg, Just msg)
            else (rest Seq.|> msg, Just msg)

findUserByDMChannelName :: HashMap UserId UserInfo
                        -> T.Text -- ^ the dm channel name
                        -> UserId -- ^ me
                        -> Maybe UserInfo -- ^ you
findUserByDMChannelName userMap dmchan me = listToMaybe
  [ user
  | u <- HM.keys userMap
  , getDMChannelName me u == dmchan
  , user <- maybeToList (HM.lookup u userMap)
  ]

subdue :: ChatState -> Widget a -> Widget a
subdue st = if st^.csMode == ChannelSelect
            then forceAttr ""
            else id

drawMain :: ChatState -> [Widget Name]
drawMain st =
    [ (renderChannelList st <+> (subdue st (borderElem bsIntersectR <=>
                                            vLimit normalChannelListHeight vBorder <=>
                                            borderElem bsIntersectR <=> vBorder))
                            <+> (subdue st $ renderCurrentChannelDisplay st))
      <=> (subdue st $ hLimit channelListWidth hBorder <+> borderElem bsIntersectB <+> hBorder)
      <=> (subdue st $ renderUserCommandBox st)
    ]<|MERGE_RESOLUTION|>--- conflicted
+++ resolved
@@ -76,12 +76,14 @@
 mkChannelName = T.cons '#'
 
 mkDMChannelName :: UserInfo -> Text
-mkDMChannelName u = T.cons sigil (u^.uiName)
-  where sigil = case u^.uiStatus of
-          Offline -> ' '
-          Online  -> '+'
-          Away    -> '-'
-          Other _ -> '?'
+mkDMChannelName u = T.cons (userSigil u) (u^.uiName)
+
+userSigil :: UserInfo -> Char
+userSigil u = case u^.uiStatus of
+    Offline -> ' '
+    Online  -> '+'
+    Away    -> '-'
+    Other _ -> '?'
 
 channelListWidth :: Int
 channelListWidth = 20
@@ -131,11 +133,10 @@
     isSelf u = (st^.csMe.userIdL) == (u^.uiId)
     usersToList = filter (not . isSelf) $ st ^. usrMap & HM.elems
 
-<<<<<<< HEAD
-    dmChannelNames = [ decorate $ padRight Max $ colorUsername' (mkDMChannelName (u^.userProfileUsernameL))
-                     | u <- sortBy (comparing userProfileUsername) usersToList
+    dmChannelNames = [ decorate $ padRight Max $ colorUsername' (mkDMChannelName u)
+                     | u <- sortBy (comparing _uiName) usersToList
                      , let decorate = if | matches   -> const $
-                                                        (forceAttr channelSelectCurrentAttr $ txt $ "@" <> st^.csChannelSelect) <+>
+                                                        (forceAttr channelSelectCurrentAttr $ txt $ T.cons (userSigil u) (st^.csChannelSelect)) <+>
                                                         txt matchRemaining
                                          | st^.csMode == ChannelSelect &&
                                            (not $ T.null $ st^.csChannelSelect) -> const emptyWidget
@@ -147,13 +148,6 @@
                                                        then withDefAttr channelSelectCurrentAttr
                                                        else visible .
                                                             withDefAttr unreadChannelAttr
-=======
-    dmChannelNames = [ decorate $ padRight Max $ colorUsername' (mkDMChannelName u)
-                     | u <- sortBy (comparing _uiName) usersToList
-                     , let decorate = if | current   -> visible .
-                                                        forceAttr currentChannelNameAttr
-                                         | unread    -> withDefAttr unreadChannelAttr
->>>>>>> 7ee6e8af
                                          | otherwise -> id
                            colorUsername' = case unread of
                              True -> txt
@@ -164,7 +158,7 @@
                                      (st^.csChannelSelect) `T.isPrefixOf` uname &&
                                      (not $ T.null $ st^.csChannelSelect)
                            matchRemaining = T.drop (T.length $ st^.csChannelSelect) uname
-                           uname = u^.userProfileUsernameL
+                           uname = u^.uiName
                            cname = getDMChannelName (st^.csMe^.userIdL)
                                                     (u^.uiId)
                            current = cname == currentChannelName
