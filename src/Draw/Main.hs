{-# LANGUAGE MultiWayIf #-}
module Draw.Main (drawMain) where

import           Prelude ()
import           Prelude.Compat

import           Brick
import           Brick.Widgets.Border
import           Brick.Widgets.Border.Style
import           Brick.Widgets.Center (hCenter)
import           Brick.Widgets.Edit (editContentsL, renderEditor, getEditContents)
import           Brick.Widgets.List (renderList)
import           Control.Arrow ((>>>))
import           Control.Monad (foldM)
import           Control.Monad.Trans.Reader (withReaderT)
import           Data.Time.Clock (UTCTime(..))
import           Data.Time.Calendar (fromGregorian)
import           Data.Time.Format ( formatTime
                                  , defaultTimeLocale )
import           Data.Time.LocalTime ( TimeZone, utcToLocalTime
                                     , localTimeToUTC, localDay
                                     , LocalTime(..), midnight )
import qualified Data.Sequence as Seq
import qualified Data.Set as S
import qualified Data.Foldable as F
import           Data.List (intersperse)
import qualified Data.Map.Strict as Map
import           Data.Maybe (catMaybes, isJust)
import           Data.Monoid ((<>))
import qualified Data.Set as Set
import           Data.Text (Text)
import qualified Data.Text as T
import           Data.Text.Zipper (cursorPosition, insertChar, getText, gotoEOL)
import           Data.Char (isSpace, isPunctuation)
import           Lens.Micro.Platform

import           Network.Mattermost
import           Network.Mattermost.Lenses

import qualified Graphics.Vty as Vty

import           Markdown
import           State
import           Themes
import           Types
import           Types.Channels ( ChannelState(..)
                                , ccInfo, ccContents
                                , cdCurrentState, cdName, cdType, cdHeader, cdMessages
                                , findChannelById)
import           Types.Posts
import           Types.Messages
import           Types.Users
import           Draw.ChannelList (renderChannelList)
import           Draw.Util

renderChatMessage :: UserSet -> ChannelSet -> (UTCTime -> Widget Name) -> Message -> Widget Name
renderChatMessage uSet cSet renderTimeFunc msg =
    let m = renderMessage msg True uSet cSet
        msgAtch = if Seq.null (msg^.mAttachments)
          then emptyWidget
          else withDefAttr clientMessageAttr $ vBox
                 [ txt ("  [attached: `" <> a^.attachmentName <> "`]")
                 | a <- F.toList (msg^.mAttachments)
                 ]
        msgReac = if Map.null (msg^.mReactions)
          then emptyWidget
          else let renderR e 1 = " [" <> e <> "]"
                   renderR e n
                     | n > 1     = " [" <> e <> " " <> T.pack (show n) <> "]"
                     | otherwise = ""
                   reacMsg = Map.foldMapWithKey renderR (msg^.mReactions)
               in withDefAttr emojiAttr $ txt ("   " <> reacMsg)
        msgTxt =
          case msg^.mUserName of
            Just _
              | msg^.mType == CP Join || msg^.mType == CP Leave ->
                  withDefAttr clientMessageAttr m
              | otherwise -> m
            Nothing ->
                case msg^.mType of
                    C DateTransition -> withDefAttr dateTransitionAttr (hBorderWithLabel m)
                    C NewMessagesTransition -> withDefAttr newMessageTransitionAttr (hBorderWithLabel m)
                    C Error -> withDefAttr errorMessageAttr m
                    _ -> withDefAttr clientMessageAttr m
        fullMsg = msgTxt <=> msgAtch <=> msgReac
        maybeRenderTime w = renderTimeFunc (msg^.mDate) <+> txt " " <+> w
        maybeRenderTimeWith f = case msg^.mType of
            C DateTransition -> id
            C NewMessagesTransition -> id
            _ -> f
    in maybeRenderTimeWith maybeRenderTime fullMsg

channelListWidth :: Int
channelListWidth = 20

previewFromInput :: T.Text -> T.Text -> Maybe Message
previewFromInput _ s | s == T.singleton cursorSentinel = Nothing
previewFromInput uname s =
    -- If it starts with a slash but not /me, this has no preview
    -- representation
    let isCommand = "/" `T.isPrefixOf` s
        isEmote = "/me " `T.isPrefixOf` s
        content = if isEmote
                  then T.stripStart $ T.drop 3 s
                  else s
        msgTy = if isEmote then CP Emote else CP NormalPost
    in if isCommand && not isEmote
       then Nothing
       else Just $ Message { _mText          = getBlocks content
                           , _mUserName      = Just uname
                           , _mDate          = UTCTime (fromGregorian 1970 1 1) 0
                           -- The date is not used for preview
                           -- rendering, but we need to provide one.
                           -- Ideally we'd just today's date, but the
                           -- rendering function is pure so we can't.
                           , _mType          = msgTy
                           , _mPending       = False
                           , _mDeleted       = False
                           , _mAttachments   = mempty
                           , _mInReplyToMsg  = NotAReply
                           , _mPostId        = Nothing
                           , _mReactions     = mempty
                           , _mOriginalPost  = Nothing
                           }

-- | Tokens in spell check highlighting.
data Token =
    Ignore T.Text
    -- ^ This bit of text is to be ignored for the purposes of
    -- spell-checking.
    | Check T.Text
    -- ^ This bit of text should be checked against the spell checker's
    -- misspelling list.
    deriving (Show)

drawEditorContents :: UserSet -> ChannelSet -> ChatState -> [T.Text] -> Widget Name
drawEditorContents uSet cSet st =
    let noHighlight = txt . T.unlines
    in case st^.csEditState.cedSpellChecker of
        Nothing -> noHighlight
        Just _ ->
            case S.null (st^.csEditState.cedMisspellings) of
                True -> noHighlight
                False -> doHighlightMisspellings uSet cSet (st^.csEditState.cedMisspellings)

-- | This function takes a set of misspellings from the spell
-- checker, the editor lines, and builds a rendering of the text with
-- misspellings highlighted.
--
-- This function processes each line of text from the editor as follows:
--
-- * Tokenize the line based on our rules for what constitutes
--   whitespace. We do this because we need to check "words" in the
--   user's input against the list of misspellings returned by the spell
--   checker. But to do this we need to ignore the same things that
--   Aspell ignores, and it ignores whitespace and lots of puncutation.
--   We also do this because once we have identified the misspellings
--   present in the input, we need to reconstruct the user's input and
--   that means preserving whitespace so that the input looks as it was
--   originally typed.
--
-- * Once we have a list of tokens -- the whitespace tokens to be
--   preserved but ignored and the tokens to be checked -- we check
--   each non-whitespace token for presence in the list of misspellings
--   reported by the checker.
--
-- * Having indicated which tokens correspond to misspelled words, we
--   then need to coallesce adjacent tokens that are of the same
--   "misspelling status", i.e., two neighboring tokens (of whitespace
--   or check type) need to be coallesced if they both correspond to
--   text that is a misspelling or if they both are NOT a misspelling.
--   We do this so that the final Brick widget is optimal in that it
--   uses a minimal number of box cells to display substrings that have
--   the same attribute.
--
-- * Finally we build a widget out of these coallesced tokens and apply
--   the misspellingAttr attribute to the misspelled tokens.
--
-- Note that since we have to come to our own conclusion about which
-- words are worth checking in the checker's output, sometimes our
-- algorithm will differ from aspell in what is considered "part of a
-- word" and what isn't. In particular, Aspell is smart about sometimes
-- noticing that "'" is an apostrophe and at other times that it is
-- a single quote as part of a quoted string. As a result there will
-- be cases where Markdown formatting characters interact poorly
-- with Aspell's checking to result in misspellings that are *not*
-- highlighted.
--
-- One way to deal with this would be to *not* parse the user's input
-- as done here, complete with all its Markdown metacharacters, but to
-- instead 1) parse the input as Markdown, 2) traverse the Markdown AST
-- and extract the words from the relevant subtrees, and 3) spell-check
-- those words. The reason we don't do it that way in the first place is
-- because 1) the user's input might not be valid markdown and 2) even
-- if we did that, we'd still have to do this tokenization operation to
-- annotate misspellings and reconstruct the user's raw input.
doHighlightMisspellings :: UserSet -> ChannelSet -> S.Set T.Text -> [T.Text] -> Widget Name
doHighlightMisspellings uSet cSet misspellings contents =
    -- Traverse the input, gathering non-whitespace into tokens and
    -- checking if they appear in the misspelling collection
    let whitelist = S.union uSet cSet

        handleLine t | t == "" = txt " "
        handleLine t =
            -- For annotated tokens, coallesce tokens of the same type
            -- and add attributes for misspellings.
            let mkW (Left tok) =
                    let s = getTokenText tok
                    in if T.null s
                       then emptyWidget
                       else withDefAttr misspellingAttr $ txt $ getTokenText tok
                mkW (Right tok) =
                    let s = getTokenText tok
                    in if T.null s
                       then emptyWidget
                       else txt s

                go :: Either Token Token -> [Either Token Token] -> [Either Token Token]
                go lst [] = [lst]
                go lst (tok:toks) =
                    case (lst, tok) of
                        (Left a, Left b)   -> go (Left $ combineTokens a b) toks
                        (Right a, Right b) -> go (Right $ combineTokens a b) toks
                        _                  -> lst : go tok toks

            in hBox $ mkW <$> (go (Right $ Ignore "") $ annotatedTokens t)

        combineTokens (Ignore a) (Ignore b) = Ignore $ a <> b
        combineTokens (Check a) (Check b) = Check $ a <> b
        combineTokens (Ignore a) (Check b) = Check $ a <> b
        combineTokens (Check a) (Ignore b) = Check $ a <> b

        getTokenText (Ignore a) = a
        getTokenText (Check a) = a

        annotatedTokens t =
            -- For every token, check on whether it is a misspelling.
            -- The result is Either Token Token where the Left is a
            -- misspelling and the Right is not.
            checkMisspelling <$> tokenize t (Ignore "")

        checkMisspelling t@(Ignore _) = Right t
        checkMisspelling t@(Check s) =
            if s `S.member` whitelist
            then Right t
            else if s `S.member` misspellings
                 then Left t
                 else Right t

        ignoreChar c = isSpace c || isPunctuation c || c == '`'

        tokenize t curTok
            | T.null t = [curTok]
            | ignoreChar $ T.head t =
                case curTok of
                    Ignore s -> tokenize (T.tail t) (Ignore $ s <> (T.singleton $ T.head t))
                    Check s -> Check s : tokenize (T.tail t) (Ignore $ T.singleton $ T.head t)
            | otherwise =
                case curTok of
                    Ignore s -> Ignore s : tokenize (T.tail t) (Check $ T.singleton $ T.head t)
                    Check s -> tokenize (T.tail t) (Check $ s <> (T.singleton $ T.head t))

    in vBox $ handleLine <$> contents

renderUserCommandBox :: UserSet -> ChannelSet -> ChatState -> Widget Name
renderUserCommandBox uSet cSet st =
    let prompt = txt $ case st^.csEditState.cedEditMode of
            Replying _ _ -> "reply> "
            Editing _    ->  "edit> "
            NewPost      ->      "> "
        inputBox = renderEditor (drawEditorContents uSet cSet st) True (st^.csCmdLine)
        curContents = getEditContents $ st^.csCmdLine
        multilineContent = length curContents > 1
        multilineHints =
            (borderElem bsHorizontal) <+>
            (str $ "[" <> (show $ (+1) $ fst $ cursorPosition $
                                  st^.csCmdLine.editContentsL) <>
                   "/" <> (show $ length curContents) <> "]") <+>
            (hBorderWithLabel $ withDefAttr clientEmphAttr $
             (str "In multi-line mode. Press M-e to finish."))

        replyDisplay = case st^.csEditState.cedEditMode of
            Replying msg _ ->
                let msgWithoutParent = msg & mInReplyToMsg .~ NotAReply
                in hBox [ replyArrow
                        , addEllipsis $ renderMessage msgWithoutParent True uSet cSet
                        ]
            _ -> emptyWidget

        commandBox = case st^.csEditState.cedMultiline of
            False ->
                let linesStr = if numLines == 1
                               then "line"
                               else "lines"
                    numLines = length curContents
                in vLimit 1 $
                   prompt <+> if multilineContent
                              then ((withDefAttr clientEmphAttr $
                                     str $ "[" <> show numLines <> " " <> linesStr <>
                                           "; Enter: send, M-e: edit, Backspace: cancel] ")) <+>
                                   (txt $ head curContents) <+>
                                   (showCursor MessageInput (Location (0,0)) $ str " ")
                              else inputBox
            True -> vLimit 5 inputBox <=> multilineHints
    in replyDisplay <=> commandBox

maxMessageHeight :: Int
maxMessageHeight = 200

renderSingleMessage :: ChatState -> UserSet -> ChannelSet -> Message -> Widget Name
renderSingleMessage st uSet cSet = renderChatMessage uSet cSet (withBrackets . renderTime st)

renderCurrentChannelDisplay :: UserSet -> ChannelSet -> ChatState -> Widget Name
renderCurrentChannelDisplay uSet cSet st = (header <+> conn) <=> messages
    where
    conn = case st^.csConnectionStatus of
      Connected -> emptyWidget
      Disconnected -> withDefAttr errorMessageAttr (str "[NOT CONNECTED]")
    header = withDefAttr channelHeaderAttr $
             padRight Max $
             case T.null topicStr of
                 True -> case chnType of
                   Direct ->
                     case findUserByDMChannelName (st^.csUsers)
                                                  chnName
                                                  (st^.csMe^.userIdL) of
                       Nothing -> txt $ mkChannelName (chan^.ccInfo)
                       Just u  -> userHeader u
                   _        -> txt $ mkChannelName (chan^.ccInfo)
                 False -> renderText $
                          mkChannelName (chan^.ccInfo) <> " - " <> topicStr
    userHeader u = let p1 = (colorUsername $ mkDMChannelName u)
                       p2 = txt $ T.intercalate " " $ filter (not . T.null) parts
                       parts = [ " is"
                               , u^.uiFirstName
                               , nick
                               , u^.uiLastName
                               , "<" <> u^.uiEmail <> ">"
                               ]
                       quote n = "\"" <> n <> "\""
                       nick = maybe "" quote $ u^.uiNickName
                   in p1 <+> p2
    messages = body <+> txt " "

    body = chatText
      <=> case chan^.ccInfo.cdCurrentState.to stateMessage of
            Nothing -> emptyWidget
            Just msg -> withDefAttr clientMessageAttr $ txt msg

    chatText = case st^.csMode of
        ChannelScroll ->
            -- n.b., In this mode, the output is cached and scrolled
            -- via the viewport.  This means that newly received
            -- messages are *not* displayed, but this preserves the
            -- stability of the scrolling, which provides a better
            -- user experience.
            viewport (ChannelMessages cId) Vertical $
            cached (ChannelMessages cId) $
            vBox $ (withDefAttr loadMoreAttr $ hCenter $
                    str "<< Press C-b to load more messages >>") :
                   (F.toList $ renderSingleMessage st uSet cSet <$> channelMessages)
        MessageSelect ->
            renderMessagesWithSelect (st^.csMessageSelect) channelMessages
        MessageSelectDeleteConfirm ->
            renderMessagesWithSelect (st^.csMessageSelect) channelMessages
        _ -> renderLastMessages $ reverseMessages channelMessages

    renderMessagesWithSelect (MessageSelectState selPostId) msgs =
        -- In this case, we want to fill the message list with messages
        -- but use the post ID as a cursor. To do this efficiently we
        -- only want to render enough messages to fill the screen.
        --
        -- If the message area is H rows high, this actually renders at
        -- most 2H rows' worth of messages and then does the appropriate
        -- cropping. This way we can simplify the math needed to figure
        -- out how to crop while bounding the number of messages we
        -- render around the cursor.
        --
        -- First, we sanity-check the application state because under
        -- some conditions, the selected message might be gone (e.g.
        -- deleted).
        let (s, (before, after)) = splitMessages selPostId msgs
        in case s of
             Nothing -> renderLastMessages before
             Just m -> unsafeMessageSelectList before after m

    unsafeMessageSelectList before after curMsg = Widget Greedy Greedy $ do
        ctx <- getContext

        -- Render the message associated with the current post ID.
        curMsgResult <- withReaderT relaxHeight $ render $
            forceAttr messageSelectAttr $
            padRight Max $ renderSingleMessage st uSet cSet curMsg

        let targetHeight = ctx^.availHeightL
            upperHeight = targetHeight `div` 2
            lowerHeight = targetHeight - upperHeight

            lowerRender = render1HLimit Vty.vertJoin targetHeight
            upperRender = render1HLimit (flip Vty.vertJoin) targetHeight

        lowerHalf <- foldM lowerRender Vty.emptyImage after
        upperHalf <- foldM upperRender Vty.emptyImage before

        let curHeight = Vty.imageHeight $ curMsgResult^.imageL
            uncropped = upperHalf Vty.<-> curMsgResult^.imageL Vty.<-> lowerHalf
            img = if Vty.imageHeight lowerHalf < (lowerHeight - curHeight)
                  then Vty.cropTop targetHeight uncropped
                  else if Vty.imageHeight upperHalf < upperHeight
                       then Vty.cropBottom targetHeight uncropped
                       else Vty.cropTop upperHeight upperHalf Vty.<->
                            curMsgResult^.imageL Vty.<->
                            (if curHeight < lowerHeight
                             then Vty.cropBottom (lowerHeight - curHeight) lowerHalf
                             else Vty.cropBottom lowerHeight lowerHalf)

        return $ emptyResult & imageL .~ img

    channelMessages =
        insertTransitions (getDateFormat st)
                          (st ^. timeZone)
                          (getNewMessageCutoff cId st)
                          (getMessageListing cId st)

    renderLastMessages :: RetrogradeMessages -> Widget Name
    renderLastMessages msgs =
        Widget Greedy Greedy $ do
            ctx <- getContext
            let targetHeight = ctx^.availHeightL
                renderBuild = render1HLimit (flip Vty.vertJoin) targetHeight
            img <- foldM renderBuild Vty.emptyImage msgs
            return $ emptyResult & imageL .~ (Vty.cropTop targetHeight img)

    relaxHeight c = c & availHeightL .~ (max maxMessageHeight (c^.availHeightL))

    render1HLimit fjoin lim img msg = if Vty.imageHeight img >= lim
                                      then return img
                                      else fjoin img <$> render1 msg

    render1 :: Message -> RenderM Name Vty.Image
    render1 msg = case msg^.mDeleted of
                    True -> return Vty.emptyImage
                    False -> do
                      r <- withReaderT relaxHeight $
                           render $ padRight Max $
                                  renderSingleMessage st uSet cSet msg
                      return $ r^.imageL

    cId = st^.csCurrentChannelId
    chan = st^.csCurrentChannel
    chnName = chan^.ccInfo.cdName
    chnType = chan^.ccInfo.cdType
    topicStr = chan^.ccInfo.cdHeader


-- | When displaying channel contents, it may be convenient to display
-- information about the current state of the channel.
stateMessage :: ChannelState -> Maybe T.Text
stateMessage ChanGettingInfo   = Just "[Fetching channel information...]"
stateMessage ChanUnloaded      = Just "[Channel content pending...]"
stateMessage ChanGettingPosts  = Just "[Fetching channel content...]"
<<<<<<< HEAD
stateMessage ChanInitialSelect = Just "[channel initial content pending...]"
=======
>>>>>>> 85d3d4cf
stateMessage ChanLoaded        = Nothing

getMessageListing :: ChannelId -> ChatState -> Messages
getMessageListing cId st =
    st ^?! csChannels.folding (findChannelById cId) . ccContents . cdMessages

insertTransitions :: Text -> TimeZone -> Maybe UTCTime -> Messages -> Messages
insertTransitions datefmt tz cutoff ms = foldr addMessage ms transitions
    where transitions = newMessagesT <> dateT
          newMessagesT = case cutoff of
                           Nothing -> []
                           Just t -> [newMessagesMsg $ justBefore t]
          dateT = fmap dateMsg dateRange
          dateRange = let dr = foldr checkDateChange [] ms
                      in if length dr > 1 then tail dr else []
          checkDateChange m [] | m^.mDeleted = []
                               | otherwise = [dayStart $ m^.mDate]
          checkDateChange m dl = if dayOf (head dl) == dayOf (m^.mDate) || m^.mDeleted
                                 then dl
                                 else dayStart (m^.mDate) : dl
          dayOf = localDay . utcToLocalTime tz
          dayStart dt = localTimeToUTC tz $ LocalTime (dayOf dt) $ midnight
          justBefore (UTCTime d t) = UTCTime d $ pred t
          dateMsg d = Message (getBlocks (T.pack $ formatTime defaultTimeLocale
                                          (T.unpack datefmt)
                                          (utcToLocalTime tz d)))
                      Nothing d (C DateTransition) False False
                      Seq.empty NotAReply Nothing mempty Nothing
          newMessagesMsg d = Message (getBlocks (T.pack "New Messages"))
                             Nothing d (C NewMessagesTransition)
                             False False Seq.empty NotAReply
                             Nothing mempty Nothing


renderChannelSelect :: ChatState -> Widget Name
renderChannelSelect st =
    withDefAttr channelSelectPromptAttr $
    (txt "Switch to channel [use ^ and $ to anchor]: ") <+>
     (showCursor ChannelSelectString (Location (T.length $ st^.csChannelSelectString, 0)) $
      txt $
      (if T.null $ st^.csChannelSelectString
       then " "
       else st^.csChannelSelectString))

drawMain :: ChatState -> [Widget Name]
drawMain st = [mainInterface st]

messageSelectBottomBar :: ChatState -> Widget Name
messageSelectBottomBar st =
    let optionStr = if null usableOptions
                    then "(no actions available for this message)"
                    else T.intercalate " " usableOptions
        usableOptions = catMaybes $ mkOption <$> options
        mkOption (f, k, desc) = if f postMsg
                                then Just $ k <> ":" <> desc
                                else Nothing
        numURLs = Seq.length $ msgURLs postMsg
        s = if numURLs == 1 then "" else "s"
        hasURLs = numURLs > 0
        openUrlsMsg = "open " <> (T.pack $ show numURLs) <> " URL" <> s
        hasVerb = isJust (findVerbatimChunk (postMsg^.mText))
        options = [ (isReplyable, "r", "reply")
                  , (\m -> isMine st m && isEditable m, "e", "edit")
                  , (\m -> isMine st m && isDeletable m, "d", "delete")
                  , (const hasURLs, "o", openUrlsMsg)
                  , (const hasVerb, "y", "yank")
                  ]
        Just postMsg = getSelectedMessage st

    in hBox [ borderElem bsHorizontal
            , txt "["
            , withDefAttr messageSelectStatusAttr $
              txt $ "Message select: " <> optionStr
            , txt "]"
            , hBorder
            ]

completionAlternatives :: ChatState -> Widget Name
completionAlternatives st =
    let alternatives = intersperse (txt " ") $ mkAlternative <$> st^.csEditState.cedCompletionAlternatives
        mkAlternative val = let format = if val == st^.csEditState.cedCurrentAlternative
                                         then visible . withDefAttr completionAlternativeCurrentAttr
                                         else id
                            in format $ txt val
    in hBox [ borderElem bsHorizontal
            , txt "["
            , withDefAttr completionAlternativeListAttr $
              vLimit 1 $ viewport CompletionAlternatives Horizontal $ hBox alternatives
            , txt "]"
            , borderElem bsHorizontal
            ]

previewMaxHeight :: Int
previewMaxHeight = 5

maybePreviewViewport :: Widget Name -> Widget Name
maybePreviewViewport w =
    Widget Greedy Fixed $ do
        result <- render w
        case (Vty.imageHeight $ result^.imageL) > previewMaxHeight of
            False -> return result
            True ->
                render $ vLimit previewMaxHeight $ viewport MessagePreviewViewport Vertical $
                         (Widget Fixed Fixed $ return result)

inputPreview :: UserSet -> ChannelSet -> ChatState -> Widget Name
inputPreview uSet cSet st | not $ st^.csShowMessagePreview = emptyWidget
                          | otherwise = thePreview
    where
    uname = st^.csMe.userUsernameL
    -- Insert a cursor sentinel into the input text just before
    -- rendering the preview. We use the inserted sentinel (which is
    -- not rendered) to get brick to ensure that the line the cursor is
    -- on is visible in the preview viewport. We put the sentinel at
    -- the *end* of the line because it will still influence markdown
    -- parsing and can create undesirable/confusing churn in the
    -- rendering while the cursor moves around. If the cursor is at the
    -- end of whatever line the user is editing, that is very unlikely
    -- to be a problem.
    curContents = getText $ (gotoEOL >>> insertChar cursorSentinel) $
                  st^.csCmdLine.editContentsL
    curStr = T.intercalate "\n" curContents
    previewMsg = previewFromInput uname curStr
    thePreview = let noPreview = str "(No preview)"
                     msgPreview = case previewMsg of
                       Nothing -> noPreview
                       Just pm -> if T.null curStr
                                  then noPreview
                                  else renderMessage pm True uSet cSet
                 in (maybePreviewViewport msgPreview) <=>
                    hBorderWithLabel (withDefAttr clientEmphAttr $ str "[Preview ↑]")

userInputArea :: UserSet -> ChannelSet -> ChatState -> Widget Name
userInputArea uSet cSet st =
    case st^.csMode of
        ChannelSelect -> renderChannelSelect st
        UrlSelect     -> hCenter $ hBox [ txt "Press "
                                        , withDefAttr clientEmphAttr $ txt "Enter"
                                        , txt " to open the selected URL or "
                                        , withDefAttr clientEmphAttr $ txt "Escape"
                                        , txt " to cancel."
                                        ]
        ChannelScroll -> hCenter $ hBox [ txt "Press "
                                        , withDefAttr clientEmphAttr $ txt "Escape"
                                        , txt " to stop scrolling and resume chatting."
                                        ]
        MessageSelectDeleteConfirm -> renderDeleteConfirm
        _             -> renderUserCommandBox uSet cSet st

renderDeleteConfirm :: Widget Name
renderDeleteConfirm =
    hCenter $ txt "Are you sure you want to delete the selected message? (y/n)"

mainInterface :: ChatState -> Widget Name
mainInterface st =
    (hLimit channelListWidth (renderChannelList st) <+> vBorder <+> mainDisplay)
      <=> bottomBorder
      <=> inputPreview uSet cSet st
      <=> userInputArea uSet cSet st
    where
    mainDisplay = case st^.csMode of
        UrlSelect -> renderUrlList st
        _         -> maybeSubdue $ renderCurrentChannelDisplay uSet cSet st
    uSet = Set.fromList (st^..csUsers.to allUsers.folded.uiName)
    cSet = Set.fromList (st^..csChannels.folded.ccInfo.cdName)

    bottomBorder = case st^.csMode of
        MessageSelect -> messageSelectBottomBar st
        _ -> case st^.csCurrentCompletion of
            Just _ | length (st^.csEditState.cedCompletionAlternatives) > 1 -> completionAlternatives st
            _ -> maybeSubdue $ hLimit channelListWidth hBorder <+> borderElem bsIntersectB <+> hBorder

    maybeSubdue = if st^.csMode == ChannelSelect
                  then forceAttr ""
                  else id

renderUrlList :: ChatState -> Widget Name
renderUrlList st =
    header <=> urlDisplay
    where
        header = withDefAttr channelHeaderAttr $ vLimit 1 $
                 (txt $ "URLs: " <> (st^.csCurrentChannel.ccInfo.cdName)) <+>
                 fill ' '

        urlDisplay = if F.length urls == 0
                     then str "No URLs found in this channel."
                     else renderList renderItem True urls

        urls = st^.csUrlList

        renderItem sel link =
          let time = link^.linkTime
          in attr sel $ vLimit 2 $
            (vLimit 1 $
             hBox [ colorUsername (link^.linkUser)
                  , if link^.linkName == link^.linkURL
                      then emptyWidget
                      else (txt ": " <+> (renderText $ link^.linkName))
                  , fill ' '
                  , renderDate st time
                  , str " "
                  , renderTime st time
                  ] ) <=>
            (vLimit 1 (renderText $ link^.linkURL))

        attr True = forceAttr "urlListSelectedAttr"
        attr False = id<|MERGE_RESOLUTION|>--- conflicted
+++ resolved
@@ -459,10 +459,7 @@
 stateMessage ChanGettingInfo   = Just "[Fetching channel information...]"
 stateMessage ChanUnloaded      = Just "[Channel content pending...]"
 stateMessage ChanGettingPosts  = Just "[Fetching channel content...]"
-<<<<<<< HEAD
 stateMessage ChanInitialSelect = Just "[channel initial content pending...]"
-=======
->>>>>>> 85d3d4cf
 stateMessage ChanLoaded        = Nothing
 
 getMessageListing :: ChannelId -> ChatState -> Messages
