--- conflicted
+++ resolved
@@ -53,46 +53,7 @@
 import           Draw.Messages
 import           Draw.Util
 
-<<<<<<< HEAD
-renderChatMessage :: UserSet -> ChannelSet -> (UTCTime -> Widget Name) -> Message -> Widget Name
-renderChatMessage uSet cSet renderTimeFunc msg =
-    let m = renderMessage msg True uSet cSet
-        msgAtch = if Seq.null (msg^.mAttachments)
-          then Nothing
-          else Just $ withDefAttr clientMessageAttr $ vBox
-                 [ txt ("  [attached: `" <> a^.attachmentName <> "`]")
-                 | a <- F.toList (msg^.mAttachments)
-                 ]
-        msgReac = if Map.null (msg^.mReactions)
-          then Nothing
-          else let renderR e 1 = " [" <> e <> "]"
-                   renderR e n
-                     | n > 1     = " [" <> e <> " " <> T.pack (show n) <> "]"
-                     | otherwise = ""
-                   reacMsg = Map.foldMapWithKey renderR (msg^.mReactions)
-               in Just $ withDefAttr emojiAttr $ txt ("   " <> reacMsg)
-        msgTxt =
-          case msg^.mUserName of
-            Just _
-              | msg^.mType == CP Join || msg^.mType == CP Leave ->
-                  withDefAttr clientMessageAttr m
-              | otherwise -> m
-            Nothing ->
-                case msg^.mType of
-                    C DateTransition -> withDefAttr dateTransitionAttr (hBorderWithLabel m)
-                    C NewMessagesTransition -> withDefAttr newMessageTransitionAttr (hBorderWithLabel m)
-                    C Error -> withDefAttr errorMessageAttr m
-                    _ -> withDefAttr clientMessageAttr m
-        fullMsg = hBox $ msgTxt : catMaybes [msgAtch, msgReac]
-        maybeRenderTime w = hBox [renderTimeFunc (msg^.mDate), txt " ", w]
-        maybeRenderTimeWith f = case msg^.mType of
-            C DateTransition -> id
-            C NewMessagesTransition -> id
-            _ -> f
-    in maybeRenderTimeWith maybeRenderTime fullMsg
-
-=======
->>>>>>> 00a0f138
+
 channelListWidth :: Int
 channelListWidth = 20
 
@@ -125,6 +86,7 @@
                            , _mReactions     = mempty
                            , _mOriginalPost  = Nothing
                            , _mFlagged       = False
+                           , _mChannelId     = Nothing
                            }
 
 -- | Tokens in spell check highlighting.
@@ -451,15 +413,20 @@
           dayOf = localDay . utcToLocalTime tz
           dayStart dt = localTimeToUTC tz $ LocalTime (dayOf dt) $ midnight
           justBefore (UTCTime d t) = UTCTime d $ pred t
-          dateMsg d = Message (getBlocks (T.pack $ formatTime defaultTimeLocale
-                                          (T.unpack datefmt)
-                                          (utcToLocalTime tz d)))
-                      Nothing d (C DateTransition) False False
-                      Seq.empty NotAReply Nothing mempty Nothing False
-          newMessagesMsg d = Message (getBlocks (T.pack "New Messages"))
-                             Nothing d (C NewMessagesTransition)
-                             False False Seq.empty NotAReply
-                             Nothing mempty Nothing False
+          dateMsg d = newMessageOfType (T.pack (formatTime defaultTimeLocale
+                                                (T.unpack datefmt)
+                                                (utcToLocalTime tz d)))
+                        (C DateTransition) d
+          newMessagesMsg d = newMessageOfType (T.pack "New Messages") (C NewMessagesTransition) d
+          -- dateMsg d = Message (getBlocks (T.pack $ formatTime defaultTimeLocale
+          --                                 (T.unpack datefmt)
+          --                                 (utcToLocalTime tz d)))
+          --             Nothing d (C DateTransition) False False
+          --             Seq.empty NotAReply Nothing mempty Nothing False Nothing
+          -- newMessagesMsg d = Message (getBlocks (T.pack "New Messages"))
+          --                    Nothing d (C NewMessagesTransition)
+          --                    False False Seq.empty NotAReply
+          --                    Nothing mempty Nothing False Nothing
 
 
 renderChannelSelect :: ChatState -> Widget Name
