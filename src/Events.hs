module Events where

import           Brick
import           Brick.Widgets.Edit ( getEditContents
                                    , handleEditorEvent
                                    , applyEdit
                                    , editContentsL
                                    , editContents
                                    )
import           Control.Monad.IO.Class (liftIO)
import qualified Data.Set as Set
import           Data.Text.Zipper ( stringZipper
                                  , clearZipper
                                  , gotoEOL
                                  , insertChar
                                  , deletePrevChar )
import qualified Graphics.Vty as Vty
import           Lens.Micro.Platform

import           Network.Mattermost
import           Network.Mattermost.Lenses
import           Network.Mattermost.WebSocket.Types

import           Command
import           Completion
import           State
import           Types
import           InputHistory

onEvent :: ChatState -> Event -> EventM Name (Next ChatState)
onEvent st (VtyEvent (Vty.EvResize _ _)) = do
  -- On resize we need to update the current channel message area so
  -- that the most recent message is at the bottom. We have to do this
  -- on a resize because brick only guarantees that the message is
  -- visible, not that it is at the bottom, so after a resize we can end
  -- up with lots of whitespace at the bottom of the message area. This
  -- whitespace is created when the window gets bigger. We only need to
  -- worry about the current channel's viewport because that's the one
  -- that is about to be redrawn.
  continue =<< updateChannelScrollState st
onEvent st (VtyEvent (Vty.EvKey Vty.KEsc [])) =
  halt st
onEvent st (VtyEvent (Vty.EvKey (Vty.KChar '\t') [])) =
  tabComplete Forwards st
onEvent st (VtyEvent (Vty.EvKey (Vty.KBackTab) [])) =
  tabComplete Backwards st
onEvent st (VtyEvent (Vty.EvKey Vty.KUp [])) =
  continue $ channelHistoryBackward st
onEvent st (VtyEvent (Vty.EvKey Vty.KDown [])) =
  continue $ channelHistoryForward st
onEvent st (VtyEvent (Vty.EvKey (Vty.KChar 'n') [Vty.MCtrl])) =
  continue =<< updateChannelScrollState =<< nextChannel st
onEvent st (VtyEvent (Vty.EvKey (Vty.KChar 'p') [Vty.MCtrl])) =
  continue =<< updateChannelScrollState =<< prevChannel st
onEvent st (VtyEvent (Vty.EvKey Vty.KEnter [])) = do
  let st' = st & csCurrentCompletion .~ Nothing
  handleInputSubmission st'
onEvent st (VtyEvent e) = do
  let st' = case e of
            -- XXX: not 100% certain we need to special case these
            -- the intention is to notice when the user has finished word completion
            -- and moved on. Needs more testing.
            Vty.EvKey (Vty.KChar ' ') [] -> st & csCurrentCompletion .~ Nothing
            Vty.EvKey Vty.KBS         [] -> st & csCurrentCompletion .~ Nothing
            _ -> st
  continue =<< handleEventLensed st' cmdLine handleEditorEvent e
onEvent st (WSEvent we) =
  handleWSEvent st we
onEvent st (RespEvent f) =
  continue (f st)

channelHistoryForward :: ChatState -> ChatState
channelHistoryForward st =
  let cId = currentChannelId st
  in case st^.csInputHistoryPosition.at cId of
      Just (Just i)
        | i == 0 ->
          -- Transition out of history navigation
          st & cmdLine %~ applyEdit clearZipper
             & csInputHistoryPosition.at cId .~ Just Nothing
        | otherwise ->
          let Just entry = getHistoryEntry cId newI (st^.csInputHistory)
              newI = i - 1
          in st & cmdLine.editContentsL .~ (gotoEOL $ stringZipper [entry] (Just 1))
                & csInputHistoryPosition.at cId .~ (Just $ Just newI)
      _ -> st

channelHistoryBackward :: ChatState -> ChatState
channelHistoryBackward st =
  let cId = currentChannelId st
  in case st^.csInputHistoryPosition.at cId of
      Just (Just i) ->
          let newI = i + 1
          in case getHistoryEntry cId newI (st^.csInputHistory) of
              Nothing -> st
              Just entry ->
                  st & cmdLine.editContentsL .~ (gotoEOL $ stringZipper [entry] (Just 1))
                     & csInputHistoryPosition.at cId .~ (Just $ Just newI)
      _ ->
          let newI = 0
          in case getHistoryEntry cId newI (st^.csInputHistory) of
              Nothing -> st
              Just entry ->
                  st & cmdLine.editContentsL .~ (gotoEOL $ stringZipper [entry] (Just 1))
                     & csInputHistoryPosition.at cId .~ (Just $ Just newI)

tabComplete :: Completion.Direction
            -> ChatState -> EventM Name (Next ChatState)
tabComplete dir st = do
  -- XXX: insert, killWordBackward, and delete could probably all
  -- be moved to the text zipper package (after some generalization and cleanup)
  -- for example, we should look up the standard unix word break characters
  -- and use those in killWordBackward.
  let insert  = foldl (flip insertChar)
      killWordBackward z =
        let n = length
              $ takeWhile (/= ' ')
              $ reverse
              $ line
        in delete n z
      delete n z | n <= 0 = z
      delete n z = delete (n-1) (deletePrevChar z)

      priorities  = [] :: [String]-- XXX: add recent completions to this
      completions = Set.fromList (st^.csNames.cnUsers ++
                                  st^.csNames.cnChans ++
                                  map ("@" ++) (st^.csNames.cnUsers) ++
                                  map ("#" ++) (st^.csNames.cnChans) ++
                                  map ("/" ++) (map commandName commandList))

      (line:_)    = getEditContents (st^.cmdLine)
      curComp     = st^.csCurrentCompletion
      nextComp    = case curComp of
                    Nothing -> Just (currentWord line)
                    _       -> curComp

      mb_word     = wordComplete dir priorities completions line curComp

      st'         = st & csCurrentCompletion .~ nextComp
      st''        = case mb_word of
                      Nothing -> st'
                      Just w  ->
                        -- JED: my lens-fu is not so great, but I know this could be
                        -- more succinct.
                        let contents  = editContents (st' ^. cmdLine)
                            backup    = st' & cmdLine.editContentsL .~ killWordBackward contents
                            contents' = editContents (backup ^. cmdLine)
                        in backup & cmdLine.editContentsL .~ insert contents' w
  continue st''

handleInputSubmission :: ChatState -> EventM Name (Next ChatState)
handleInputSubmission st = do
  let (line:_) = getEditContents (st^.cmdLine)
      cId = currentChannelId st
      st' = st & cmdLine %~ applyEdit clearZipper
               & csInputHistory %~ addHistoryEntry line cId
               & csInputHistoryPosition.at cId .~ Nothing
  case line of
    ('/':cmd) -> dispatchCommand cmd st'
    _         -> do
      liftIO (sendMessage st' line)
      continue st'

handleWSEvent :: ChatState -> WebsocketEvent -> EventM Name (Next ChatState)
handleWSEvent st we =
  case weEvent we of
    WMPosted -> case wepPost (weData we) of
      Just p  -> addMessage p st >>= continue
      Nothing -> continue st
    WMPostEdited -> case wepPost (weData we) of
      Just p  -> editMessage p st >>= continue
      Nothing -> continue st
    WMPostDeleted -> case wepPost (weData we) of
      Just p  -> editMessage p { postMessage = "[deleted]" } st >>= continue
      Nothing -> continue st
    _ -> continue st

shouldSkipMessage :: String -> Bool
shouldSkipMessage "" = True
shouldSkipMessage s = and $ (`elem` (" \t"::String)) <$> s

sendMessage :: ChatState -> String -> IO ()
<<<<<<< HEAD
sendMessage st msg = do
  let myId   = st^.csMe.userIdL
      chanId = currentChannelId st
      theTeamId = st^.csMyTeam.teamIdL
  doAsync st $ do
    pendingPost <- mkPendingPost msg myId chanId
    doAsync st $ do
      _ <- mmPost (st^.csConn) (st^.csTok) theTeamId pendingPost
      return ()
=======
sendMessage st msg =
    case shouldSkipMessage msg of
        True -> return ()
        False -> do
            let myId   = st^.csMe.userIdL
                chanId = currentChannelId st
                theTeamId = st^.csMyTeam.teamIdL
            pendingPost <- mkPendingPost msg myId chanId
            _ <- mmPost (st^.csConn) (st^.csTok) theTeamId pendingPost
            return ()
>>>>>>> 460ff169
<|MERGE_RESOLUTION|>--- conflicted
+++ resolved
@@ -180,17 +180,6 @@
 shouldSkipMessage s = and $ (`elem` (" \t"::String)) <$> s
 
 sendMessage :: ChatState -> String -> IO ()
-<<<<<<< HEAD
-sendMessage st msg = do
-  let myId   = st^.csMe.userIdL
-      chanId = currentChannelId st
-      theTeamId = st^.csMyTeam.teamIdL
-  doAsync st $ do
-    pendingPost <- mkPendingPost msg myId chanId
-    doAsync st $ do
-      _ <- mmPost (st^.csConn) (st^.csTok) theTeamId pendingPost
-      return ()
-=======
 sendMessage st msg =
     case shouldSkipMessage msg of
         True -> return ()
@@ -198,7 +187,8 @@
             let myId   = st^.csMe.userIdL
                 chanId = currentChannelId st
                 theTeamId = st^.csMyTeam.teamIdL
-            pendingPost <- mkPendingPost msg myId chanId
-            _ <- mmPost (st^.csConn) (st^.csTok) theTeamId pendingPost
-            return ()
->>>>>>> 460ff169
+            doAsync st $ do
+              pendingPost <- mkPendingPost msg myId chanId
+              doAsync st $ do
+                _ <- mmPost (st^.csConn) (st^.csTok) theTeamId pendingPost
+                return ()