{-# LANGUAGE TypeFamilies #-}

module State.Setup where

import           Prelude ()
import           Prelude.Compat

import           Brick.BChan
import           Brick.Widgets.List (list)
import           Control.Concurrent (threadDelay, forkIO)
import qualified Control.Concurrent.STM as STM
import           Control.Concurrent.STM.Delay
import           Control.Concurrent.MVar (newEmptyMVar)
import           Control.Exception (SomeException, catch, try)
import           Control.Monad (forM, forever, when, void)
import qualified Data.Text as T
import qualified Data.Foldable as F
import qualified Data.HashMap.Strict as HM
import           Data.List (sort)
import           Data.Maybe (listToMaybe, maybeToList, fromJust, catMaybes)
import           Data.Monoid ((<>))
import qualified Data.Sequence as Seq
import qualified Data.Set as Set
import           Data.Time.LocalTime ( TimeZone(..), getCurrentTimeZone )
import           Lens.Micro.Platform
import           System.Exit (exitFailure, ExitCode(ExitSuccess))
import           System.IO (Handle, hPutStrLn, hFlush)
import           System.IO.Temp (openTempFile)
import           System.Directory (getTemporaryDirectory)
import           Text.Aspell (Aspell, AspellOption(..), startAspell)

import           Network.Mattermost
import           Network.Mattermost.Lenses
import           Network.Mattermost.Logging (mmLoggerDebug)

import           Config
import           InputHistory
import           Login
import           State.Common
import           State.Editing (requestSpellCheck)
import           TeamSelect
import           Themes
import           Types
import           Types.Channels
import           Types.Users
import           Zipper (Zipper)
import qualified Zipper as Z

updateUserStatuses :: Session -> IO (MH ())
updateUserStatuses session = do
  statusMap <- mmGetStatuses session
  return $ do
    let setStatus u = u & uiStatus .~ (newsts u)
        newsts u = (statusMap^.at(u^.uiId) & _Just %~ statusFromText) ^. non Offline
    csUsers . mapped %= setStatus

userRefresh :: Session -> RequestChan -> IO ()
userRefresh session requestChan = void $ forkIO $ forever refresh
  where refresh = do
          let seconds = (* (1000 * 1000))
          threadDelay (seconds 30)
          STM.atomically $ STM.writeTChan requestChan $ do
            rs <- try $ updateUserStatuses session
            case rs of
              Left (_ :: SomeException) -> return (return ())
              Right upd -> return upd

startSubprocessLogger :: STM.TChan ProgramOutput -> RequestChan -> IO ()
startSubprocessLogger logChan requestChan = do
    let logMonitor mPair = do
          ProgramOutput progName args out stdoutOkay err ec <-
              STM.atomically $ STM.readTChan logChan

          -- If either stdout or stderr is non-empty or there was an exit
          -- failure, log it and notify the user.
          let emptyOutput s = null s || s == "\n"

          case ec == ExitSuccess && (emptyOutput out || stdoutOkay) && emptyOutput err of
              -- the "good" case, no output and exit sucess
              True -> logMonitor mPair
              False -> do
                  (logPath, logHandle) <- case mPair of
                      Just p ->
                          return p
                      Nothing -> do
                          tmp <- getTemporaryDirectory
                          openTempFile tmp "matterhorn-subprocess.log"

                  hPutStrLn logHandle $
                      unlines [ "Program: " <> progName
                              , "Arguments: " <> show args
                              , "Exit code: " <> show ec
                              , "Stdout:"
                              , out
                              , "Stderr:"
                              , err
                              ]
                  hFlush logHandle

                  STM.atomically $ STM.writeTChan requestChan $ do
                      return $ do
                          let msg = T.pack $
                                "An error occurred when running " <> show progName <>
                                "; see " <> logPath <> " for details."
                          postErrorMessage msg

                  logMonitor (Just (logPath, logHandle))

    void $ forkIO $ logMonitor Nothing

startTimezoneMonitor :: TimeZone -> RequestChan -> IO ()
startTimezoneMonitor tz requestChan = do
  -- Start the timezone monitor thread
  let timezoneMonitorSleepInterval = minutes 5
      minutes = (* (seconds 60))
      seconds = (* (1000 * 1000))
      timezoneMonitor prevTz = do
        threadDelay timezoneMonitorSleepInterval

        newTz <- getCurrentTimeZone
        when (newTz /= prevTz) $
            STM.atomically $ STM.writeTChan requestChan $ do
                return $ timeZone .= newTz

        timezoneMonitor newTz

  void $ forkIO (timezoneMonitor tz)

mkChanNames :: User -> HM.HashMap UserId User -> Seq.Seq Channel -> MMNames
mkChanNames myUser users chans = MMNames
  { _cnChans = sort
               [ preferredChannelName c
               | c <- F.toList chans, channelType c /= Direct ]
  , _cnDMs = sort
             [ channelName c
             | c <- F.toList chans, channelType c == Direct ]
  , _cnToChanId = HM.fromList $
                  [ (preferredChannelName c, channelId c) | c <- F.toList chans ] ++
                  [ (userUsername u, c)
                  | u <- HM.elems users
                  , c <- lookupChan (getDMChannelName (getId myUser) (getId u))
                  ]
  , _cnUsers = sort (map userUsername (HM.elems users))
  , _cnToUserId = HM.fromList
                  [ (userUsername u, getId u) | u <- HM.elems users ]
  }
  where lookupChan n = [ c^.channelIdL
                       | c <- F.toList chans, c^.channelNameL == n
                       ]

newState :: ChatResources
         -> Zipper ChannelId
         -> User
         -> Team
         -> TimeZone
         -> InputHistory
         -> Maybe Aspell
         -> IO ()
         -> ChatState
newState rs i u m tz hist sp resetTimer = ChatState
  { _csResources                   = rs
  , _csFocus                       = i
  , _csMe                          = u
  , _csMyTeam                      = m
  , _csNames                       = emptyMMNames
  , _csChannels                    = noChannels
  , _csPostMap                     = HM.empty
  , _csUsers                       = noUsers
  , _timeZone                      = tz
  , _csEditState                   = emptyEditState hist sp resetTimer
  , _csMode                        = Main
  , _csShowMessagePreview          = configShowMessagePreview $ rs^.crConfiguration
  , _csChannelSelectString         = ""
  , _csChannelSelectChannelMatches = mempty
  , _csChannelSelectUserMatches    = mempty
  , _csRecentChannel               = Nothing
  , _csUrlList                     = list UrlList mempty 2
  , _csConnectionStatus            = Connected
  , _csJoinChannelList             = Nothing
  , _csMessageSelect               = MessageSelectState Nothing
  , _csPostListOverlay             = PostListOverlayState mempty Nothing
  }

setupState :: Maybe Handle -> Config -> RequestChan -> BChan MHEvent -> IO ChatState
setupState logFile config requestChan eventChan = do
  -- If we don't have enough credentials, ask for them.
  connInfo <- case getCredentials config of
      Nothing -> interactiveGatherCredentials config Nothing
      Just connInfo -> return connInfo

  let setLogger = case logFile of
        Nothing -> id
        Just f  -> \ cd -> cd `withLogger` mmLoggerDebug f

  let loginLoop cInfo = do
        cd <- setLogger `fmap`
                initConnectionData (ciHostname cInfo)
                                   (fromIntegral (ciPort cInfo))

        let login = Login { username = ciUsername cInfo
                          , password = ciPassword cInfo
                          }
        result <- (Right <$> mmLogin cd login)
                    `catch` (\e -> return $ Left $ ResolveError e)
                    `catch` (\e -> return $ Left $ ConnectError e)
                    `catch` (\e -> return $ Left $ OtherAuthError e)

        -- Update the config with the entered settings so we can let the
        -- user adjust if something went wrong rather than enter them
        -- all again.
        let modifiedConfig =
                config { configUser = Just $ ciUsername cInfo
                       , configPass = Just $ PasswordString $ ciPassword cInfo
                       , configPort = ciPort cInfo
                       , configHost = Just $ ciHostname cInfo
                       }

        case result of
            Right (Right (sess, user)) ->
                return (sess, user, cd)
            Right (Left e) ->
                interactiveGatherCredentials modifiedConfig (Just $ LoginError e) >>=
                    loginLoop
            Left e ->
                interactiveGatherCredentials modifiedConfig (Just e) >>=
                    loginLoop

  (session, myUser, cd) <- loginLoop connInfo

  initialLoad <- mmGetInitialLoad session
  when (Seq.null $ initialLoadTeams initialLoad) $ do
      putStrLn "Error: your account is not a member of any teams"
      exitFailure

  myTeam <- case configTeam config of
      Nothing -> do
          interactiveTeamSelection $ F.toList $ initialLoadTeams initialLoad
      Just tName -> do
          let matchingTeam = listToMaybe $ filter matches $ F.toList $ initialLoadTeams initialLoad
              matches t = teamName t == tName
          case matchingTeam of
              Nothing -> interactiveTeamSelection (F.toList (initialLoadTeams initialLoad))
              Just t -> return t

  quitCondition <- newEmptyMVar
  slc <- STM.atomically STM.newTChan

  let themeName = case configTheme config of
          Nothing -> defaultThemeName
          Just t -> t
      theme = case lookup themeName themes of
          Nothing -> fromJust $ lookup defaultThemeName themes
          Just t -> t
      cr = ChatResources
             { _crSession       = session
             , _crConn          = cd
             , _crRequestQueue  = requestChan
             , _crEventQueue    = eventChan
             , _crTheme         = theme
             , _crQuitCondition = quitCondition
             , _crConfiguration = config
             , _crSubprocessLog = slc
             , _crFlaggedPosts  = mempty
             }
  initializeState cr myTeam myUser

loadAllUsers :: Session -> IO (HM.HashMap UserId User)
loadAllUsers session = go HM.empty 0
  where go users n = do
          newUsers <- mmGetUsers session (n * 50) 50
          if HM.null newUsers
            then return users
            else go (newUsers <> users) (n+1)

initializeState :: ChatResources -> Team -> User -> IO ChatState
initializeState cr myTeam myUser = do
  let ChatResources session _ requestChan _ _ _ _ _ _ = cr
  let myTeamId = getId myTeam

  prefs <- mmGetMyPreferences session
  let cr' = cr { _crFlaggedPosts = Set.fromList
                   [ flaggedPostId fp
                   | p <- F.toList prefs
                   , Just fp <- [ preferenceToFlaggedPost p ]
                   , flaggedPostStatus fp
                   ]
               }

  STM.atomically $ STM.writeTChan requestChan $ updateUserStatuses session

  userRefresh session requestChan

  chans <- mmGetChannels session myTeamId

  msgs <- forM (F.toList chans) $ \c -> do
      let cChannel = makeClientChannel c & ccInfo.cdCurrentState .~ state
          state = if c^.channelNameL == "town-square"
                  then ChanInitialSelect
                  else initialChannelState
      return (getId c, cChannel)

  teamUsers <- mmGetProfiles session myTeamId 0 10000
  users <- loadAllUsers session
  let mkUser u = (u^.userIdL, userInfoFromUser u (HM.member (u^.userIdL) teamUsers))
  tz    <- getCurrentTimeZone
  hist  <- do
      result <- readHistory
      case result of
          Left _ -> return newHistory
          Right h -> return h

  startTimezoneMonitor tz requestChan

  startSubprocessLogger (cr^.crSubprocessLog) requestChan

  -- Start the spell check timer thread.
  let spellCheckerTimeout = 500 * 1000 -- 500k us = 500ms
  resetSCChan <- startSpellCheckerThread (cr^.crEventQueue) spellCheckerTimeout
  let resetSCTimer = STM.atomically $ STM.writeTChan resetSCChan ()

  sp <- case configEnableAspell $ cr^.crConfiguration of
      False -> return Nothing
      True ->
          let aspellOpts = catMaybes [ UseDictionary <$> (configAspellDictionary $ cr^.crConfiguration)
                                     ]
          in either (const Nothing) Just <$> startAspell aspellOpts

  let chanNames = mkChanNames myUser users chans
      Just townSqId = chanNames ^. cnToChanId . at "town-square"
      chanIds = [ (chanNames ^. cnToChanId) HM.! i
                | i <- chanNames ^. cnChans ] ++
                [ c
                | i <- chanNames ^. cnUsers
                , c <- maybeToList (HM.lookup i (chanNames ^. cnToChanId)) ]
      chanZip = Z.findRight (== townSqId) (Z.fromList chanIds)
<<<<<<< HEAD
      st = newState cr chanZip myUser myTeam tz hist sp resetSCTimer
=======
      st = newState cr' chanZip myUser myTeam tz hist
>>>>>>> 00a0f138
             & csUsers %~ flip (foldr (uncurry addUser)) (fmap mkUser users)
             & csChannels %~ flip (foldr (uncurry addChannel)) msgs
             & csNames .~ chanNames

  return st

-- Start the background spell checker delay thread.
--
-- The purpose of this thread is to postpone the spell checker query
-- while the user is actively typing and only wait until they have
-- stopped typing before bothering with a query. This is to avoid spell
-- checker queries when the editor contents are changing rapidly.
-- Avoiding such queries reduces system load and redraw frequency.
--
-- We do this by starting a thread whose job is to wait for the event
-- loop to tell it to schedule a spell check. Spell checks are scheduled
-- by writing to the channel returned by this function. The scheduler
-- thread reads from that channel and then works with another worker
-- thread as follows:
--
-- A wakeup of the main spell checker thread causes it to determine
-- whether the worker thread is already waiting on a timer. When that
-- timer goes off, a spell check will be requested. If there is already
-- an active timer that has not yet expired, the timer's expiration is
-- extended. This is the case where typing is occurring and we want to
-- continue postponing the spell check. If there is not an active timer
-- or the active timer has expired, we create a new timer and send it to
-- the worker thread for waiting.
--
-- The worker thread works by reading a timer from its queue, waiting
-- until the timer expires, and then injecting an event into the main
-- event loop to request a spell check.
startSpellCheckerThread :: BChan MHEvent
                        -- ^ The main event loop's event channel.
                        -> Int
                        -- ^ The number of microseconds to wait before
                        -- requesting a spell check.
                        -> IO (STM.TChan ())
startSpellCheckerThread eventChan spellCheckTimeout = do
  delayWakeupChan <- STM.atomically STM.newTChan
  delayWorkerChan <- STM.atomically STM.newTChan
  delVar <- STM.atomically $ STM.newTVar Nothing

  -- The delay worker actually waits on the delay to expire and then
  -- requests a spell check.
  void $ forkIO $ forever $ do
    STM.atomically $ waitDelay =<< STM.readTChan delayWorkerChan
    writeBChan eventChan (RespEvent requestSpellCheck)

  -- The delay manager waits for requests to start a delay timer and
  -- signals the worker to begin waiting.
  void $ forkIO $ forever $ do
    () <- STM.atomically $ STM.readTChan delayWakeupChan

    oldDel <- STM.atomically $ STM.readTVar delVar
    mNewDel <- case oldDel of
        Nothing -> Just <$> newDelay spellCheckTimeout
        Just del -> do
            -- It's possible that between this check for expiration and
            -- the updateDelay below, the timer will expire -- at which
            -- point this will mean that we won't extend the timer as
            -- originally desired. But that's alright, because future
            -- keystroke will trigger another timer anyway.
            expired <- tryWaitDelayIO del
            case expired of
                True -> Just <$> newDelay spellCheckTimeout
                False -> do
                    updateDelay del spellCheckTimeout
                    return Nothing

    case mNewDel of
        Nothing -> return ()
        Just newDel -> STM.atomically $ do
            STM.writeTVar delVar $ Just newDel
            STM.writeTChan delayWorkerChan newDel

  return delayWakeupChan<|MERGE_RESOLUTION|>--- conflicted
+++ resolved
@@ -36,6 +36,7 @@
 import           Config
 import           InputHistory
 import           Login
+import           State (updateMessageFlag)
 import           State.Common
 import           State.Editing (requestSpellCheck)
 import           TeamSelect
@@ -181,6 +182,14 @@
   , _csPostListOverlay             = PostListOverlayState mempty Nothing
   }
 
+loadFlaggedMessages :: ChatState -> IO ()
+loadFlaggedMessages st = doAsyncWithIO Normal st $ do
+  prefs <- mmGetMyPreferences (st^.csResources.crSession)
+  return $ sequence_ [ updateMessageFlag (flaggedPostId fp) True
+                     | Just fp <- F.toList (fmap preferenceToFlaggedPost prefs)
+                     , flaggedPostStatus fp
+                     ]
+
 setupState :: Maybe Handle -> Config -> RequestChan -> BChan MHEvent -> IO ChatState
 setupState logFile config requestChan eventChan = do
   -- If we don't have enough credentials, ask for them.
@@ -277,15 +286,6 @@
   let ChatResources session _ requestChan _ _ _ _ _ _ = cr
   let myTeamId = getId myTeam
 
-  prefs <- mmGetMyPreferences session
-  let cr' = cr { _crFlaggedPosts = Set.fromList
-                   [ flaggedPostId fp
-                   | p <- F.toList prefs
-                   , Just fp <- [ preferenceToFlaggedPost p ]
-                   , flaggedPostStatus fp
-                   ]
-               }
-
   STM.atomically $ STM.writeTChan requestChan $ updateUserStatuses session
 
   userRefresh session requestChan
@@ -333,15 +333,12 @@
                 | i <- chanNames ^. cnUsers
                 , c <- maybeToList (HM.lookup i (chanNames ^. cnToChanId)) ]
       chanZip = Z.findRight (== townSqId) (Z.fromList chanIds)
-<<<<<<< HEAD
       st = newState cr chanZip myUser myTeam tz hist sp resetSCTimer
-=======
-      st = newState cr' chanZip myUser myTeam tz hist
->>>>>>> 00a0f138
              & csUsers %~ flip (foldr (uncurry addUser)) (fmap mkUser users)
              & csChannels %~ flip (foldr (uncurry addChannel)) msgs
              & csNames .~ chanNames
 
+  loadFlaggedMessages st
   return st
 
 -- Start the background spell checker delay thread.
