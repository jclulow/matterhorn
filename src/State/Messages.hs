--- conflicted
+++ resolved
@@ -127,11 +127,6 @@
     csPostMap.ix(postId new) .= msg
     asyncFetchReactionsForPost (postChannelId new) new
     asyncFetchAttachments new
-<<<<<<< HEAD
-=======
-    cId <- use csCurrentChannelId
-    when (postChannelId new == cId) (updateViewed False)
->>>>>>> b45040bd
 
 deleteMessage :: Post -> MH ()
 deleteMessage new = do
@@ -141,11 +136,6 @@
         chan = csChannel (new^.postChannelIdL)
     chan.ccContents.cdMessages.traversed.filtered isDeletedMessage %= (& mDeleted .~ True)
     chan %= adjustUpdated new
-<<<<<<< HEAD
-=======
-    cId <- use csCurrentChannelId
-    when (postChannelId new == cId) (updateViewed False)
->>>>>>> b45040bd
 
 addNewPostedMessage :: PostToAdd -> MH ()
 addNewPostedMessage p =
